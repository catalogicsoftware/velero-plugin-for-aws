# Copyright the Velero contributors.
#
# Licensed under the Apache License, Version 2.0 (the "License");
# you may not use this file except in compliance with the License.
# You may obtain a copy of the License at
#
#     http://www.apache.org/licenses/LICENSE-2.0
#
# Unless required by applicable law or agreed to in writing, software
# distributed under the License is distributed on an "AS IS" BASIS,
# WITHOUT WARRANTIES OR CONDITIONS OF ANY KIND, either express or implied.
# See the License for the specific language governing permissions and
# limitations under the License.

<<<<<<< HEAD
PKG := github.com/vmware-tanzu/velero-plugin-for-aws
BIN := velero-plugin-for-aws

REGISTRY 	?= catalogicsoftware
VERSION 	?= v1.3.0
=======
# The binary to build (just the basename).
BIN ?= velero-plugin-for-aws
>>>>>>> fa7c129d

# This repo's root import path (under GOPATH).
PKG := github.com/vmware-tanzu/velero-plugin-for-aws

# Where to push the docker image.
REGISTRY ?= velero

# Image name
IMAGE ?= $(REGISTRY)/$(BIN)

# We allow the Dockerfile to be configurable to enable the use of custom Dockerfiles
# that pull base images from different registries.
VELERO_DOCKERFILE ?= Dockerfile

# Which architecture to build - see $(ALL_ARCH) for options.
# if the 'local' rule is being run, detect the ARCH from 'go env'
# if it wasn't specified by the caller.
local : ARCH ?= $(shell go env GOOS)-$(shell go env GOARCH)
ARCH ?= linux-amd64

<<<<<<< HEAD
MULTIARCH_IMAGE = $(REGISTRY)/$(BIN)
#IMAGE ?= $(REGISTRY)/$(BIN)-$(GOARCH)
IMAGE ?= $(REGISTRY)/$(BIN)
=======
VERSION ?= main
>>>>>>> fa7c129d

TAG_LATEST ?= false

ifeq ($(TAG_LATEST), true)
	IMAGE_TAGS ?= $(IMAGE):$(VERSION) $(IMAGE):latest
else
	IMAGE_TAGS ?= $(IMAGE):$(VERSION)
endif

ifeq ($(shell docker buildx inspect 2>/dev/null | awk '/Status/ { print $$2 }'), running)
	BUILDX_ENABLED ?= true
else
	BUILDX_ENABLED ?= false
endif

define BUILDX_ERROR
buildx not enabled, refusing to run this recipe
see: https://velero.io/docs/main/build-from-source/#making-images-and-updating-velero for more info
endef

CLI_PLATFORMS ?= linux-amd64 linux-arm linux-arm64 darwin-amd64 darwin-arm64 windows-amd64 linux-ppc64le
BUILDX_PLATFORMS ?= $(subst -,/,$(ARCH))
BUILDX_OUTPUT_TYPE ?= docker

# set git sha and tree state
GIT_SHA = $(shell git rev-parse HEAD)
ifneq ($(shell git status --porcelain 2> /dev/null),)
	GIT_TREE_STATE ?= dirty
else
	GIT_TREE_STATE ?= clean
endif

###
### These variables should not need tweaking.
###

platform_temp = $(subst -, ,$(ARCH))
GOOS = $(word 1, $(platform_temp))
GOARCH = $(word 2, $(platform_temp))
GOPROXY ?= https://proxy.golang.org

local: build-dirs
	GOOS=$(GOOS) \
	GOARCH=$(GOARCH) \
	VERSION=$(VERSION) \
	REGISTRY=$(REGISTRY) \
	PKG=$(PKG) \
	BIN=$(BIN) \
	GIT_SHA=$(GIT_SHA) \
	GIT_TREE_STATE=$(GIT_TREE_STATE) \
	OUTPUT_DIR=$$(pwd)/_output/bin/$(GOOS)/$(GOARCH) \
	./hack/build.sh

# test runs unit tests using 'go test' in the local environment.
test:
	CGO_ENABLED=0 go test -v -coverprofile=coverage.out -timeout 60s ./...

# ci is a convenience target for CI builds.
ci: verify-modules test

container:
ifneq ($(BUILDX_ENABLED), true)
	$(error $(BUILDX_ERROR))
endif
	@docker buildx build --pull \
	--output=type=$(BUILDX_OUTPUT_TYPE) \
	--platform $(BUILDX_PLATFORMS) \
	$(addprefix -t , $(IMAGE_TAGS)) \
	--build-arg=PKG=$(PKG) \
	--build-arg=BIN=$(BIN) \
	--build-arg=VERSION=$(VERSION) \
	--build-arg=GIT_SHA=$(GIT_SHA) \
	--build-arg=GIT_TREE_STATE=$(GIT_TREE_STATE) \
	--build-arg=REGISTRY=$(REGISTRY) \
	-f $(VELERO_DOCKERFILE) .
	@echo "container: $(IMAGE):$(VERSION)"

build-dirs:
	@mkdir -p _output/bin/$(GOOS)/$(GOARCH)

.PHONY: modules
modules:
	go mod tidy

.PHONY: verify-modules
verify-modules: modules
	@if !(git diff --quiet HEAD -- go.sum go.mod); then \
		echo "go module files are out of date, please commit the changes to go.mod and go.sum"; exit 1; \
	fi

# clean removes build artifacts from the local environment.
clean:
	@echo "cleaning"
	rm -rf _output<|MERGE_RESOLUTION|>--- conflicted
+++ resolved
@@ -12,22 +12,11 @@
 # See the License for the specific language governing permissions and
 # limitations under the License.
 
-<<<<<<< HEAD
 PKG := github.com/vmware-tanzu/velero-plugin-for-aws
 BIN := velero-plugin-for-aws
 
-REGISTRY 	?= catalogicsoftware
+REGISTRY 	?= kirankothule2011/velero-plugin-for-aws
 VERSION 	?= v1.3.0
-=======
-# The binary to build (just the basename).
-BIN ?= velero-plugin-for-aws
->>>>>>> fa7c129d
-
-# This repo's root import path (under GOPATH).
-PKG := github.com/vmware-tanzu/velero-plugin-for-aws
-
-# Where to push the docker image.
-REGISTRY ?= velero
 
 # Image name
 IMAGE ?= $(REGISTRY)/$(BIN)
@@ -42,13 +31,7 @@
 local : ARCH ?= $(shell go env GOOS)-$(shell go env GOARCH)
 ARCH ?= linux-amd64
 
-<<<<<<< HEAD
 MULTIARCH_IMAGE = $(REGISTRY)/$(BIN)
-#IMAGE ?= $(REGISTRY)/$(BIN)-$(GOARCH)
-IMAGE ?= $(REGISTRY)/$(BIN)
-=======
-VERSION ?= main
->>>>>>> fa7c129d
 
 TAG_LATEST ?= false
 
